--- conflicted
+++ resolved
@@ -588,13 +588,8 @@
     version = "v0.17.0"
     hash = "sha256-M2ZZQZt449RJL18YpzGiAiqfGsDVMsr1IVWbYp/G/go="
   [mod."golang.org/x/sync"]
-<<<<<<< HEAD
-    version = "v0.6.0"
-    hash = "sha256-LLims/wjDZtIqlYCVHREewcUOX4hwRwplEuZKPOJ/HI="
-=======
     version = "v0.7.0"
     hash = "sha256-2ETllEu2GDWoOd/yMkOkLC2hWBpKzbVZ8LhjLu0d2A8="
->>>>>>> 2ada74f5
   [mod."golang.org/x/sys"]
     version = "v0.19.0"
     hash = "sha256-cmuL31TYLJmDm/fDnI2Sn0wB88cpdOHV1+urorsJWx4="
